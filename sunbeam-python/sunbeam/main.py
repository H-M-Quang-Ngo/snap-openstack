# Copyright (c) 2023 Canonical Ltd.
#
# Licensed under the Apache License, Version 2.0 (the "License");
# you may not use this file except in compliance with the License.
# You may obtain a copy of the License at
#
#    http://www.apache.org/licenses/LICENSE-2.0
#
# Unless required by applicable law or agreed to in writing, software
# distributed under the License is distributed on an "AS IS" BASIS,
# WITHOUT WARRANTIES OR CONDITIONS OF ANY KIND, either express or
# implied.
# See the License for the specific language governing permissions and
# limitations under the License.

import logging

import click
from snaphelpers import Snap

from sunbeam import log
<<<<<<< HEAD
=======
from sunbeam.clusterd.client import Client
from sunbeam.commands import bootstrap as bootstrap_cmds
>>>>>>> df3d16e1
from sunbeam.commands import configure as configure_cmds
from sunbeam.commands import dashboard_url as dasboard_url_cmds
from sunbeam.commands import deployment as deployment_cmds
from sunbeam.commands import generate_cloud_config as generate_cloud_config_cmds
from sunbeam.commands import generate_preseed as generate_preseed_cmds
from sunbeam.commands import inspect as inspect_cmds
from sunbeam.commands import launch as launch_cmds
from sunbeam.commands import openrc as openrc_cmds
from sunbeam.commands import prepare_node as prepare_node_cmds
from sunbeam.commands import utils as utils_cmds
from sunbeam.jobs.plugin import PluginManager
from sunbeam.provider import command as provider_cmds
from sunbeam.utils import CatchGroup

LOG = logging.getLogger()

# Update the help options to allow -h in addition to --help for
# triggering the help for various commands
CONTEXT_SETTINGS = dict(help_option_names=["-h", "--help"])

# Core plugins yaml
CORE_PLUGINS_YAML = "plugins/plugins.yaml"


@click.group("init", context_settings=CONTEXT_SETTINGS, cls=CatchGroup)
@click.option("--quiet", "-q", default=False, is_flag=True)
@click.option("--verbose", "-v", default=False, is_flag=True)
@click.pass_context
def cli(ctx, quiet, verbose):
    """Sunbeam is a small lightweight OpenStack distribution.

    To get started with a single node, all-in-one OpenStack installation, start
    with by initializing the local node. Once the local node has been initialized,
    run the bootstrap process to get a live cloud.
    """


@click.group("enable", context_settings=CONTEXT_SETTINGS, cls=CatchGroup)
@click.pass_context
def enable(ctx):
    """Enable plugins"""


@click.group("disable", context_settings=CONTEXT_SETTINGS, cls=CatchGroup)
@click.pass_context
def disable(ctx):
    """Disable plugins"""


@click.group("utils", context_settings=CONTEXT_SETTINGS, cls=CatchGroup)
@click.pass_context
def utils(ctx):
    """Utilities for debugging and managing sunbeam."""


def main():
    snap = Snap()
    logfile = log.prepare_logfile(snap.paths.user_common / "logs", "sunbeam")
    log.setup_root_logging(logfile)
    cli.add_command(prepare_node_cmds.prepare_node_script)
    cli.add_command(configure_cmds.configure)
    cli.add_command(generate_cloud_config_cmds.cloud_config)
    cli.add_command(generate_preseed_cmds.generate_preseed)
    cli.add_command(inspect_cmds.inspect)
    cli.add_command(launch_cmds.launch)
    cli.add_command(openrc_cmds.openrc)
    cli.add_command(dasboard_url_cmds.dashboard_url)

    # Cluster management
    provider_guess = provider_cmds.guess_provider(
        snap.paths.real_home / deployment_cmds.DEPLOYMENT_CONFIG
    )
    provider_cmds.register_cli(cli, provider_guess)

    cli.add_command(enable)
    cli.add_command(disable)

    cli.add_command(utils)
    utils.add_command(utils_cmds.juju_login)

    client = Client.from_socket()
    # Register the plugins after all groups,commands are registered
    PluginManager.register(client, cli)

    cli(obj=client)


if __name__ == "__main__":
    main()<|MERGE_RESOLUTION|>--- conflicted
+++ resolved
@@ -19,11 +19,7 @@
 from snaphelpers import Snap
 
 from sunbeam import log
-<<<<<<< HEAD
-=======
 from sunbeam.clusterd.client import Client
-from sunbeam.commands import bootstrap as bootstrap_cmds
->>>>>>> df3d16e1
 from sunbeam.commands import configure as configure_cmds
 from sunbeam.commands import dashboard_url as dasboard_url_cmds
 from sunbeam.commands import deployment as deployment_cmds
