--- conflicted
+++ resolved
@@ -43,16 +43,10 @@
   model = juju_model.cos.name
 
   charm {
-<<<<<<< HEAD
-    name    = "traefik-k8s"
-    channel = var.cos-channel
-    base    = "ubuntu@20.04"
-=======
     name     = "traefik-k8s"
     channel  = var.traefik-channel == null ? var.cos-channel : var.traefik-channel
     revision = var.traefik-revision
     base     = "ubuntu@20.04"
->>>>>>> 6987933f
   }
 
   config = var.traefik-config
@@ -65,16 +59,10 @@
   model = juju_model.cos.name
 
   charm {
-<<<<<<< HEAD
-    name    = "alertmanager-k8s"
-    channel = var.cos-channel
-    base    = "ubuntu@20.04"
-=======
     name     = "alertmanager-k8s"
     channel  = var.alertmanager-channel == null ? var.cos-channel : var.alertmanager-channel
     revision = var.alertmanager-revision
     base     = "ubuntu@20.04"
->>>>>>> 6987933f
   }
 
   config = var.alertmanager-config
@@ -87,16 +75,10 @@
   model = juju_model.cos.name
 
   charm {
-<<<<<<< HEAD
-    name    = "prometheus-k8s"
-    channel = var.cos-channel
-    base    = "ubuntu@20.04"
-=======
     name     = "prometheus-k8s"
     channel  = var.prometheus-channel == null ? var.cos-channel : var.prometheus-channel
     revision = var.prometheus-revision
     base     = "ubuntu@20.04"
->>>>>>> 6987933f
   }
 
   config = var.prometheus-config
@@ -109,16 +91,10 @@
   model = juju_model.cos.name
 
   charm {
-<<<<<<< HEAD
-    name    = "grafana-k8s"
-    channel = var.cos-channel
-    base    = "ubuntu@20.04"
-=======
     name     = "grafana-k8s"
     channel  = var.grafana-channel == null ? var.cos-channel : var.grafana-channel
     revision = var.grafana-revision
     base     = "ubuntu@20.04"
->>>>>>> 6987933f
   }
 
   config = var.grafana-config
@@ -131,15 +107,10 @@
   model = juju_model.cos.name
 
   charm {
-    name    = "catalogue-k8s"
-<<<<<<< HEAD
-    channel = var.cos-channel
-    base    = "ubuntu@20.04"
-=======
+    name     = "catalogue-k8s"
     channel  = var.catalogue-channel == null ? var.cos-channel : var.catalogue-channel
     revision = var.catalogue-revision
     base     = "ubuntu@20.04"
->>>>>>> 6987933f
   }
 
   config = merge({
@@ -157,15 +128,10 @@
   model = juju_model.cos.name
 
   charm {
-    name    = "loki-k8s"
-<<<<<<< HEAD
-    channel = var.cos-channel
-    base    = "ubuntu@20.04"
-=======
+    name     = "loki-k8s"
     channel  = var.loki-channel == null ? var.cos-channel : var.loki-channel
     revision = var.loki-revision
     base     = "ubuntu@20.04"
->>>>>>> 6987933f
   }
 
   config = var.loki-config
