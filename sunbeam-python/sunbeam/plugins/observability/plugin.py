# Copyright (c) 2023 Canonical Ltd.
#
# Licensed under the Apache License, Version 2.0 (the "License");
# you may not use this file except in compliance with the License.
# You may obtain a copy of the License at
#
#    http://www.apache.org/licenses/LICENSE-2.0
#
# Unless required by applicable law or agreed to in writing, software
# distributed under the License is distributed on an "AS IS" BASIS,
# WITHOUT WARRANTIES OR CONDITIONS OF ANY KIND, either express or
# implied.
# See the License for the specific language governing permissions and
# limitations under the License.

"""Observability plugin.

Plugin to deploy and manage observability, powered by COS Lite.
"""

import logging
from pathlib import Path
from typing import Optional

import click
from packaging.version import Version
from rich.console import Console
from rich.status import Status
from snaphelpers import Snap

from sunbeam.clusterd.client import Client
from sunbeam.clusterd.service import (
    ClusterServiceUnavailableException,
    ConfigItemNotFoundException,
)
from sunbeam.commands.juju import JujuStepHelper
from sunbeam.commands.microk8s import (
    CREDENTIAL_SUFFIX,
    MICROK8S_CLOUD,
    MICROK8S_DEFAULT_STORAGECLASS,
)
from sunbeam.commands.openstack import OPENSTACK_MODEL, PatchLoadBalancerServicesStep
from sunbeam.commands.terraform import (
    TerraformException,
    TerraformHelper,
    TerraformInitStep,
)
from sunbeam.jobs.common import (
    BaseStep,
    Result,
    ResultType,
    read_config,
    run_plan,
    update_config,
    update_status_background,
)
from sunbeam.jobs.juju import (
    CONTROLLER_MODEL,
    JujuHelper,
    JujuWaitException,
    TimeoutException,
    run_sync,
)
from sunbeam.jobs.manifest import Manifest
from sunbeam.plugins.interface.v1.base import EnableDisablePlugin, PluginRequirement
from sunbeam.plugins.interface.v1.openstack import (
    OPENSTACK_TERRAFORM_PLAN,
    OPENSTACK_TERRAFORM_VARS,
)

LOG = logging.getLogger(__name__)
console = Console()

OBSERVABILITY_MODEL = "observability"
OBSERVABILITY_DEPLOY_TIMEOUT = 1200  # 20 minutes
CONTROLLER_MODEL = CONTROLLER_MODEL.split("/")[-1]


class FillObservabilityOffersStep(BaseStep):
    """Update terraform plan to fill observability offers."""

    def __init__(
        self,
        client: Client,
        tfhelper: TerraformHelper,
        tfhelper_cos: TerraformHelper,
        jhelper: JujuHelper,
    ) -> None:
        super().__init__(
            "Fill Observability Offers",
            "Fill Observability Offers in Openstack",
        )
        self.client = client
        self.tfhelper = tfhelper
        self.tfhelper_cos = tfhelper_cos
        self.jhelper = jhelper
        self.model = OPENSTACK_MODEL

    def run(self, status: Optional[Status] = None) -> Result:
        """Apply terraform configuration"""
        config_key = OPENSTACK_TERRAFORM_VARS

        try:
            tfvars = read_config(self.client, config_key)
        except ConfigItemNotFoundException:
            tfvars = {}
        output_vars = self.tfhelper_cos.output()

        for key, value in output_vars.items():
            if key in (
                "prometheus-metrics-offer-url",
                "grafana-dashboard-offer-url",
            ):
                tfvars[key] = value
        update_config(self.client, config_key, tfvars)
        self.tfhelper.write_tfvars(tfvars)

        try:
            self.tfhelper.apply()
        except TerraformException as e:
            return Result(ResultType.FAILED, str(e))

        return Result(ResultType.COMPLETED)


class RemoveObservabilityIntegrationStep(BaseStep):
    def __init__(
        self,
        client: Client,
        tfhelper: TerraformHelper,
        jhelper: JujuHelper,
    ) -> None:
        super().__init__(
            "Remove Observability Integration",
            "Remove Observability Integration in Openstack",
        )
        self.client = client
        self.tfhelper = tfhelper
        self.jhelper = jhelper
        self.model = OPENSTACK_MODEL

    def run(self, status: Optional[Status] = None) -> Result:
        """Apply terraform configuration"""
        config_key = OPENSTACK_TERRAFORM_VARS

        try:
            tfvars = read_config(self.client, config_key)
        except ConfigItemNotFoundException:
            tfvars = {}

        tfvars.pop("prometheus-metrics-offer-url", None)
        tfvars.pop("grafana-dashboard-offer-url", None)
        update_config(self.client, config_key, tfvars)
        self.tfhelper.write_tfvars(tfvars)

        try:
            self.tfhelper.apply()
        except TerraformException as e:
            return Result(ResultType.FAILED, str(e))

        return Result(ResultType.COMPLETED)


class DeployObservabilityStackStep(BaseStep, JujuStepHelper):
    """Deploy Observability Stack using Terraform"""

    def __init__(
        self,
        plugin: "ObservabilityPlugin",
        tfhelper: TerraformHelper,
        jhelper: JujuHelper,
    ):
        super().__init__("Deploy Observability Stack", "Deploying Observability Stack")
        self.tfhelper = tfhelper
        self.jhelper = jhelper
        self.model = OBSERVABILITY_MODEL
        self.cloud = MICROK8S_CLOUD
        self.read_config = lambda: plugin.get_plugin_info().get(
            "observability-stack-config", {}
        )
        self.update_config = lambda c: plugin.update_plugin_info(
            {"observability-stack-config": c}
        )

    def run(self, status: Optional[Status] = None) -> Result:
        """Execute configuration using terraform."""

        try:
            config = self.read_config()
        except ConfigItemNotFoundException as e:
            LOG.exception("Failed deploying Observability Stack: unable to read config")
            return Result(ResultType.FAILED, str(e))

        tfvars = {
            "model": self.model,
            "cos-channel": "1.0/candidate",
            "cloud": self.cloud,
            "credential": f"{self.cloud}{CREDENTIAL_SUFFIX}",
            "config": {"workload-storage": MICROK8S_DEFAULT_STORAGECLASS},
        }
        config.update(tfvars)
        self.update_config(config)
        self.tfhelper.write_tfvars(tfvars)

        self.update_status(status, "deploying services")
        try:
            self.tfhelper.apply()
        except TerraformException as e:
            LOG.exception("Error deploying Observability Stack")
            return Result(ResultType.FAILED, str(e))

        apps = run_sync(self.jhelper.get_application_names(self.model))
        LOG.debug(f"Application monitored for readiness: {apps}")
        task = run_sync(update_status_background(self, apps, status))
        try:
            run_sync(
                self.jhelper.wait_until_active(
                    self.model,
                    apps,
                    timeout=OBSERVABILITY_DEPLOY_TIMEOUT,
                )
            )
        except (JujuWaitException, TimeoutException) as e:
            LOG.debug("Failed to deploy Observability Stack", exc_info=True)
            return Result(ResultType.FAILED, str(e))
        finally:
            if not task.done():
                task.cancel()

        return Result(ResultType.COMPLETED)


class DeployGrafanaAgentStep(BaseStep, JujuStepHelper):
    """Deploy Grafana Agent using Terraform"""

    def __init__(
        self,
        plugin: "ObservabilityPlugin",
        tfhelper: TerraformHelper,
        tfhelper_cos: TerraformHelper,
        jhelper: JujuHelper,
    ):
        super().__init__("Deploy Grafana Agent", "Deploy Grafana Agent")
        self.tfhelper = tfhelper
        self.tfhelper_cos = tfhelper_cos
        self.jhelper = jhelper
        self.model = CONTROLLER_MODEL
        self.read_config = lambda: plugin.get_plugin_info().get(
            "grafana-agent-config", {}
        )
        self.update_config = lambda c: plugin.update_plugin_info(
            {"grafana-agent-config": c}
        )

    def run(self, status: Optional[Status] = None) -> Result:
        """Execute configuration using terraform."""

        cos_backend = self.tfhelper_cos.backend
        cos_backend_config = self.tfhelper_cos.backend_config()
        try:
            config = self.read_config()
        except ConfigItemNotFoundException as e:
            LOG.exception("Failed deploying grafana agent: unable to read config")
            return Result(ResultType.FAILED, str(e))

        tfvars = {
            "grafana-agent-channel": "latest/edge",
            "principal-application-model": self.model,
            "cos-state-backend": cos_backend,
            "cos-state-config": cos_backend_config,
            "principal-application": "openstack-hypervisor",
        }
        config.update(tfvars)
        self.update_config(config)
        self.tfhelper.write_tfvars(tfvars)

        self.update_status(status, "deploying application")
        try:
            self.tfhelper.apply()
        except TerraformException as e:
            LOG.exception("Error deploying grafana agent")
            return Result(ResultType.FAILED, str(e))

        app = "grafana-agent"
        LOG.debug(f"Application monitored for readiness: {app}")
        try:
            run_sync(
                self.jhelper.wait_application_ready(
                    app,
                    self.model,
                    timeout=OBSERVABILITY_DEPLOY_TIMEOUT,
                )
            )
        except (JujuWaitException, TimeoutException) as e:
            LOG.debug("Failed to deploy grafana agent", exc_info=True)
            return Result(ResultType.FAILED, str(e))

        return Result(ResultType.COMPLETED)


class RemoveObservabilityStackStep(BaseStep, JujuStepHelper):
    """Remove Observability Stack using Terraform"""

    def __init__(
        self,
        plugin: "ObservabilityPlugin",
        tfhelper: TerraformHelper,
        jhelper: JujuHelper,
    ):
        super().__init__("Remove Observability Stack", "Removing Observability Stack")
        self.tfhelper = tfhelper
        self.jhelper = jhelper
        self.model = OBSERVABILITY_MODEL
        self.cloud = MICROK8S_CLOUD
        self.read_config = lambda: plugin.get_plugin_info().get(
            "observability-stack-config", {}
        )
        self.update_config = lambda c: plugin.update_plugin_info(
            {"observability-stack-config": c}
        )

    def run(self, status: Optional[Status] = None) -> Result:
        """Execute configuration using terraform."""

        try:
            config = self.read_config()
        except ConfigItemNotFoundException as e:
            LOG.exception("Failed removing Observability Stack: unable to read config")
            return Result(ResultType.FAILED, str(e))

        tfvars = {
            "model": self.model,
            "cos-channel": "1.0/candidate",
            "cloud": self.cloud,
            "credential": f"{self.cloud}{CREDENTIAL_SUFFIX}",
            "config": {"workload-storage": MICROK8S_DEFAULT_STORAGECLASS},
        }
        config.update(tfvars)
        self.update_config(config)
        self.tfhelper.write_tfvars(tfvars)
        try:
            self.tfhelper.destroy()
        except TerraformException as e:
            LOG.exception("Error destroying Observability Stack")
            return Result(ResultType.FAILED, str(e))

        try:
            run_sync(
                self.jhelper.wait_model_gone(
                    self.model,
                    timeout=OBSERVABILITY_DEPLOY_TIMEOUT,
                )
            )
        except TimeoutException as e:
            LOG.debug("Failed to destroy Observability Stack", exc_info=True)
            return Result(ResultType.FAILED, str(e))

        return Result(ResultType.COMPLETED)


class RemoveGrafanaAgentStep(BaseStep, JujuStepHelper):
    """Remove Grafana Agent using Terraform"""

    def __init__(
        self,
        plugin: "ObservabilityPlugin",
        tfhelper: TerraformHelper,
        tfhelper_cos: TerraformHelper,
        jhelper: JujuHelper,
    ):
        super().__init__("Remove Grafana Agent", "Removing Grafana Agent")
        self.tfhelper = tfhelper
        self.tfhelper_cos = tfhelper_cos
        self.jhelper = jhelper
        self.model = CONTROLLER_MODEL
        self.read_config = lambda: plugin.get_plugin_info().get(
            "grafana-agent-config", {}
        )
        self.update_config = lambda c: plugin.update_plugin_info(
            {"grafana-agent-config": c}
        )

    def run(self, status: Optional[Status] = None) -> Result:
        """Execute configuration using terraform."""

        cos_backend = self.tfhelper_cos.backend
        cos_backend_config = self.tfhelper_cos.backend_config()
        try:
            config = self.read_config()
        except ConfigItemNotFoundException as e:
            LOG.exception("Failed removing grafana agent: unable to read config")
            return Result(ResultType.FAILED, str(e))

        tfvars = {
            "grafana-agent-channel": "latest/edge",
            "principal-application-model": self.model,
            "cos-state-backend": cos_backend,
            "cos-state-config": cos_backend_config,
            "principal-application": "openstack-hypervisor",
        }
        config.update(tfvars)
        self.update_config(config)
        self.tfhelper.write_tfvars(tfvars)
        try:
            self.tfhelper.destroy()
        except TerraformException as e:
            LOG.exception("Error destroying grafana agent")
            return Result(ResultType.FAILED, str(e))

        apps = ["grafana-agent"]
        try:
            run_sync(
                self.jhelper.wait_application_gone(
                    apps,
                    self.model,
                    timeout=OBSERVABILITY_DEPLOY_TIMEOUT,
                )
            )
        except TimeoutException as e:
            LOG.debug("Failed to destroy grafana agent", exc_info=True)
            return Result(ResultType.FAILED, str(e))

        return Result(ResultType.COMPLETED)


class PatchCosLoadBalancerStep(PatchLoadBalancerServicesStep):
    SERVICES = ["traefik"]
    MODEL = OBSERVABILITY_MODEL


class ObservabilityPlugin(EnableDisablePlugin):
    version = Version("0.0.1")
    requires = {PluginRequirement("telemetry", optional=True)}

    def __init__(self, client: Client) -> None:
        super().__init__("observability", client)
        self.snap = Snap()
        self.tfplan_cos = "cos-plan"
        self.tfplan_cos_dir = "deploy-cos"
        self.tfplan_grafana_agent = "grafana-agent-plan"
        self.tfplan_grafana_agent_dir = "deploy-grafana-agent"
        self._manifest = None

    @property
    def manifest(self) -> Manifest:
        if self._manifest:
            return self._manifest

        self._manifest = Manifest.load_latest_from_clusterdb(include_defaults=True)
        return self._manifest

    def manifest_defaults(self) -> dict:
        """Manifest plugin part in dict format."""
        return {
            "terraform": {
                self.tfplan_cos: {
                    "source": Path(__file__).parent / "etc" / self.tfplan_cos_dir
                },
                self.tfplan_grafana_agent: {
                    "source": Path(__file__).parent
                    / "etc"  # noqa: W503
                    / self.tfplan_grafana_agent_dir  # noqa: W503
                },
            }
        }

    def run_enable_plans(self):
        data_location = self.snap.paths.user_data
<<<<<<< HEAD
        jhelper = JujuHelper(data_location)
=======
        tfhelper_cos = TerraformHelper(
            path=self.snap.paths.user_common / "etc" / self.tfplan_cos,
            plan="cos-plan",
            backend="http",
            data_location=data_location,
        )
        tfhelper_grafana_agent = TerraformHelper(
            path=self.snap.paths.user_common / "etc" / self.tfplan_grafana_agent,
            plan="grafana-agent-plan",
            backend="http",
            data_location=data_location,
        )
        openstack_plan = "deploy-" + OPENSTACK_TERRAFORM_PLAN
        tfhelper_openstack = TerraformHelper(
            path=self.snap.paths.user_common / "etc" / openstack_plan,
            plan=OPENSTACK_TERRAFORM_PLAN + "-plan",
            backend="http",
            data_location=data_location,
        )

        jhelper = JujuHelper(self.client, data_location)
>>>>>>> ca4b0c78

        tfhelper_cos = self.manifest.get_tfhelper(self.tfplan_cos)
        tfhelper_grafana_agent = self.manifest.get_tfhelper(self.tfplan_grafana_agent)
        tfhelper_openstack = self.manifest.get_tfhelper(
            f"{OPENSTACK_TERRAFORM_PLAN}-plan"
        )

        cos_plan = [
            TerraformInitStep(tfhelper_cos),
            DeployObservabilityStackStep(self, tfhelper_cos, jhelper),
            PatchCosLoadBalancerStep(self.client),
            FillObservabilityOffersStep(
                self.client, tfhelper_openstack, tfhelper_cos, jhelper
            ),
        ]

        grafana_agent_plan = [
            TerraformInitStep(tfhelper_grafana_agent),
            DeployGrafanaAgentStep(self, tfhelper_grafana_agent, tfhelper_cos, jhelper),
        ]

        run_plan(cos_plan, console)
        run_plan(grafana_agent_plan, console)

        click.echo("Observability enabled.")

    def run_disable_plans(self):
        data_location = self.snap.paths.user_data
<<<<<<< HEAD
        jhelper = JujuHelper(data_location)
=======
        tfhelper_cos = TerraformHelper(
            path=self.snap.paths.user_common / "etc" / self.tfplan_cos,
            plan="cos-plan",
            backend="http",
            data_location=data_location,
        )
        tfhelper_grafana_agent = TerraformHelper(
            path=self.snap.paths.user_common / "etc" / self.tfplan_grafana_agent,
            plan="grafana-agent-plan",
            backend="http",
            data_location=data_location,
        )
        openstack_plan = "deploy-" + OPENSTACK_TERRAFORM_PLAN
        tfhelper_openstack = TerraformHelper(
            path=self.snap.paths.user_common / "etc" / openstack_plan,
            plan=OPENSTACK_TERRAFORM_PLAN + "-plan",
            backend="http",
            data_location=data_location,
        )

        jhelper = JujuHelper(self.client, data_location)
>>>>>>> ca4b0c78

        tfhelper_cos = self.manifest.get_tfhelper(self.tfplan_cos)
        tfhelper_grafana_agent = self.manifest.get_tfhelper(self.tfplan_grafana_agent)
        tfhelper_openstack = self.manifest.get_tfhelper(
            f"{OPENSTACK_TERRAFORM_PLAN}-plan"
        )

        cos_plan = [
            TerraformInitStep(tfhelper_cos),
            RemoveObservabilityIntegrationStep(
                self.client, tfhelper_openstack, jhelper
            ),
            RemoveObservabilityStackStep(self, tfhelper_cos, jhelper),
        ]

        grafana_agent_plan = [
            TerraformInitStep(tfhelper_grafana_agent),
            RemoveGrafanaAgentStep(self, tfhelper_grafana_agent, tfhelper_cos, jhelper),
        ]

        run_plan(grafana_agent_plan, console)
        run_plan(cos_plan, console)
        click.echo("Observability disabled.")

    @click.command()
    def enable_plugin(self) -> None:
        """Enable Observability."""
        super().enable_plugin()

    @click.command()
    def disable_plugin(self) -> None:
        """Disable  Observability."""
        super().disable_plugin()

    @click.group()
    def observability_group(self):
        """Manage Observability."""

    @click.command()
    def dashboard_url(self) -> None:
        """Retrieve COS Dashboard URL."""
        data_location = self.snap.paths.user_data
        jhelper = JujuHelper(self.client, data_location)

        with console.status("Retrieving dashboard URL from Grafana service ... "):
            # Retrieve config from juju actions
            model = OBSERVABILITY_MODEL
            app = "grafana"
            action_cmd = "get-admin-password"
            unit = run_sync(jhelper.get_leader_unit(app, model))
            if not unit:
                _message = f"Unable to get {app} leader"
                raise click.ClickException(_message)

            action_result = run_sync(jhelper.run_action(unit, model, action_cmd))

            if action_result.get("return-code", 0) > 1:
                _message = "Unable to retrieve URL from Grafana service"
                raise click.ClickException(_message)

            url = action_result.get("url")
            if url:
                console.print(url)
            else:
                _message = "No URL provided by Grafana service"
                raise click.ClickException(_message)

    def commands(self) -> dict:
        """Dict of clickgroup along with commands."""
        commands = super().commands()
        try:
            enabled = self.enabled
        except ClusterServiceUnavailableException:
            LOG.debug(
                "Failed to query for plugin status, is cloud bootstrapped ?",
                exc_info=True,
            )
            enabled = False

        if enabled:
            commands.update(
                {
                    "init": [
                        {"name": "observability", "command": self.observability_group}
                    ],
                    "observability": [
                        {"name": "dashboard-url", "command": self.dashboard_url}
                    ],
                }
            )
        return commands<|MERGE_RESOLUTION|>--- conflicted
+++ resolved
@@ -446,7 +446,9 @@
         if self._manifest:
             return self._manifest
 
-        self._manifest = Manifest.load_latest_from_clusterdb(include_defaults=True)
+        self._manifest = Manifest.load_latest_from_clusterdb(
+            self.client, include_defaults=True
+        )
         return self._manifest
 
     def manifest_defaults(self) -> dict:
@@ -466,31 +468,7 @@
 
     def run_enable_plans(self):
         data_location = self.snap.paths.user_data
-<<<<<<< HEAD
-        jhelper = JujuHelper(data_location)
-=======
-        tfhelper_cos = TerraformHelper(
-            path=self.snap.paths.user_common / "etc" / self.tfplan_cos,
-            plan="cos-plan",
-            backend="http",
-            data_location=data_location,
-        )
-        tfhelper_grafana_agent = TerraformHelper(
-            path=self.snap.paths.user_common / "etc" / self.tfplan_grafana_agent,
-            plan="grafana-agent-plan",
-            backend="http",
-            data_location=data_location,
-        )
-        openstack_plan = "deploy-" + OPENSTACK_TERRAFORM_PLAN
-        tfhelper_openstack = TerraformHelper(
-            path=self.snap.paths.user_common / "etc" / openstack_plan,
-            plan=OPENSTACK_TERRAFORM_PLAN + "-plan",
-            backend="http",
-            data_location=data_location,
-        )
-
         jhelper = JujuHelper(self.client, data_location)
->>>>>>> ca4b0c78
 
         tfhelper_cos = self.manifest.get_tfhelper(self.tfplan_cos)
         tfhelper_grafana_agent = self.manifest.get_tfhelper(self.tfplan_grafana_agent)
@@ -519,31 +497,7 @@
 
     def run_disable_plans(self):
         data_location = self.snap.paths.user_data
-<<<<<<< HEAD
-        jhelper = JujuHelper(data_location)
-=======
-        tfhelper_cos = TerraformHelper(
-            path=self.snap.paths.user_common / "etc" / self.tfplan_cos,
-            plan="cos-plan",
-            backend="http",
-            data_location=data_location,
-        )
-        tfhelper_grafana_agent = TerraformHelper(
-            path=self.snap.paths.user_common / "etc" / self.tfplan_grafana_agent,
-            plan="grafana-agent-plan",
-            backend="http",
-            data_location=data_location,
-        )
-        openstack_plan = "deploy-" + OPENSTACK_TERRAFORM_PLAN
-        tfhelper_openstack = TerraformHelper(
-            path=self.snap.paths.user_common / "etc" / openstack_plan,
-            plan=OPENSTACK_TERRAFORM_PLAN + "-plan",
-            backend="http",
-            data_location=data_location,
-        )
-
         jhelper = JujuHelper(self.client, data_location)
->>>>>>> ca4b0c78
 
         tfhelper_cos = self.manifest.get_tfhelper(self.tfplan_cos)
         tfhelper_grafana_agent = self.manifest.get_tfhelper(self.tfplan_grafana_agent)
