--- conflicted
+++ resolved
@@ -636,7 +636,6 @@
         assert not jsh.channel_update_needed("foo/stable", "ba/stable")
 
 
-<<<<<<< HEAD
 class TestJujuActionHelper:
     @patch("sunbeam.core.juju.run_sync")
     def test_get_unit(self, mock_run_sync):
@@ -715,7 +714,7 @@
                 "fake-action",
                 {"p1": "v1", "p2": "v2"},
             )
-=======
+
 @pytest.mark.asyncio
 async def test_wait_until_desired_status_for_apps(jhelper: juju.JujuHelper):
     model = AsyncMock(spec=Model)
@@ -993,5 +992,4 @@
         }
     )
     await juju.JujuHelper._wait_until_status_coroutine(model, "app1")
-    assert model.get_status.call_count == 1
->>>>>>> b74ac445
+    assert model.get_status.call_count == 1